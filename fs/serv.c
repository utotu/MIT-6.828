/*
 * File system server main loop -
 * serves IPC requests from other environments.
 */

#include <inc/x86.h>
#include <inc/string.h>

#include "fs.h"


#define debug 0

// The file system server maintains three structures
// for each open file.
//
// 1. The on-disk 'struct File' is mapped into the part of memory
//    that maps the disk.  This memory is kept private to the file
//    server.
// 2. Each open file has a 'struct Fd' as well, which sort of
//    corresponds to a Unix file descriptor.  This 'struct Fd' is kept
//    on *its own page* in memory, and it is shared with any
//    environments that have the file open.
// 3. 'struct OpenFile' links these other two structures, and is kept
//    private to the file server.  The server maintains an array of
//    all open files, indexed by "file ID".  (There can be at most
//    MAXOPEN files open concurrently.)  The client uses file IDs to
//    communicate with the server.  File IDs are a lot like
//    environment IDs in the kernel.  Use openfile_lookup to translate
//    file IDs to struct OpenFile.

struct OpenFile {
	uint32_t o_fileid;	// file id
	struct File *o_file;	// mapped descriptor for open file
	int o_mode;		// open mode
	struct Fd *o_fd;	// Fd page
};

// Max number of open files in the file system at once
#define MAXOPEN		1024
#define FILEVA		0xD0000000

// initialize to force into data section
struct OpenFile opentab[MAXOPEN] = {
	{ 0, 0, 1, 0 }
};

// Virtual address at which to receive page mappings containing client requests.
union Fsipc *fsreq = (union Fsipc *)0x0ffff000;

void
serve_init(void)
{
	int i;
	uintptr_t va = FILEVA;
	for (i = 0; i < MAXOPEN; i++) {
		opentab[i].o_fileid = i;
		opentab[i].o_fd = (struct Fd*) va;
		va += PGSIZE;
	}
}

// Allocate an open file.
int
openfile_alloc(struct OpenFile **o)
{
	int i, r;

	// Find an available open-file table entry
	for (i = 0; i < MAXOPEN; i++) {
		switch (pageref(opentab[i].o_fd)) {
		case 0:
			if ((r = sys_page_alloc(0, opentab[i].o_fd, PTE_P|PTE_U|PTE_W)) < 0)
				return r;
			/* fall through */
		case 1:
			opentab[i].o_fileid += MAXOPEN;
			*o = &opentab[i];
			memset(opentab[i].o_fd, 0, PGSIZE);
			return (*o)->o_fileid;
		}
	}
	return -E_MAX_OPEN;
}

// Look up an open file for envid.
int
openfile_lookup(envid_t envid, uint32_t fileid, struct OpenFile **po)
{
	struct OpenFile *o;

	o = &opentab[fileid % MAXOPEN];
	if (pageref(o->o_fd) <= 1 || o->o_fileid != fileid)
		return -E_INVAL;
	*po = o;
	return 0;
}

// Open req->req_path in mode req->req_omode, storing the Fd page and
// permissions to return to the calling environment in *pg_store and
// *perm_store respectively.
int
serve_open(envid_t envid, struct Fsreq_open *req,
	   void **pg_store, int *perm_store)
{
	char path[MAXPATHLEN];
	struct File *f;
	int fileid;
	int r;
	struct OpenFile *o;

	if (debug)
		cprintf("serve_open %08x %s 0x%x\n", envid, req->req_path, req->req_omode);

	// Copy in the path, making sure it's null-terminated
	memmove(path, req->req_path, MAXPATHLEN);
	path[MAXPATHLEN-1] = 0;

	// Find an open file ID
	if ((r = openfile_alloc(&o)) < 0) {
		if (debug)
			cprintf("openfile_alloc failed: %e", r);
		return r;
	}
	fileid = r;

	// Open the file
	if (req->req_omode & O_CREAT) {
		if ((r = file_create(path, &f)) < 0) {
			if (!(req->req_omode & O_EXCL) && r == -E_FILE_EXISTS)
				goto try_open;
			if (debug)
				cprintf("file_create failed: %e", r);
			return r;
		}
	} else {
try_open:
		if ((r = file_open(path, &f)) < 0) {
			if (debug)
				cprintf("file_open failed: %e", r);
			return r;
		}
	}

	// Truncate
	if (req->req_omode & O_TRUNC) {
		if ((r = file_set_size(f, 0)) < 0) {
			if (debug)
				cprintf("file_set_size failed: %e", r);
			return r;
		}
	}
	if ((r = file_open(path, &f)) < 0) {
		if (debug)
			cprintf("file_open failed: %e", r);
		return r;
	}

	// Save the file pointer
	o->o_file = f;

	// Fill out the Fd structure
	o->o_fd->fd_file.id = o->o_fileid;
	o->o_fd->fd_omode = req->req_omode & O_ACCMODE;
	o->o_fd->fd_dev_id = devfile.dev_id;
	o->o_mode = req->req_omode;

	if (debug)
		cprintf("sending success, page %08x\n", (uintptr_t) o->o_fd);

	// Share the FD page with the caller by setting *pg_store,
	// store its permission in *perm_store
	*pg_store = o->o_fd;
	*perm_store = PTE_P|PTE_U|PTE_W|PTE_SHARE;

	return 0;
}

// Set the size of req->req_fileid to req->req_size bytes, truncating
// or extending the file as necessary.
int
serve_set_size(envid_t envid, struct Fsreq_set_size *req)
{
	struct OpenFile *o;
	int r;

	if (debug)
		cprintf("serve_set_size %08x %08x %08x\n", envid, req->req_fileid, req->req_size);

	// Every file system IPC call has the same general structure.
	// Here's how it goes.

	// First, use openfile_lookup to find the relevant open file.
	// On failure, return the error code to the client with ipc_send.
	if ((r = openfile_lookup(envid, req->req_fileid, &o)) < 0)
		return r;

	// Second, call the relevant file system function (from fs/fs.c).
	// On failure, return the error code to the client.
	return file_set_size(o->o_file, req->req_size);
}

// Read at most ipc->read.req_n bytes from the current seek position
// in ipc->read.req_fileid.  Return the bytes read from the file to
// the caller in ipc->readRet, then update the seek position.  Returns
// the number of bytes successfully read, or < 0 on error.
int
serve_read(envid_t envid, union Fsipc *ipc)
{
	struct Fsreq_read *req = &ipc->read;
	struct Fsret_read *ret = &ipc->readRet;
	struct OpenFile *o;
	int r;

	if (debug)
		cprintf("serve_read %08x %08x %08x\n", envid, req->req_fileid, req->req_n);

	// Lab 5: Your code here:
	if ((r = openfile_lookup(envid, req->req_fileid, &o)) < 0)
		return r;

	// Be carefull 
	if (req->req_n > PGSIZE)
		req->req_n = PGSIZE;
	
	if ((r = file_read(o->o_file, ret->ret_buf, req->req_n, o->o_fd->fd_offset)) < 0)
		return r;

	o->o_fd->fd_offset += r;
	return r;
}


// Write req->req_n bytes from req->req_buf to req_fileid, starting at
// the current seek position, and update the seek position
// accordingly.  Extend the file if necessary.  Returns the number of
// bytes written, or < 0 on error.
int
serve_write(envid_t envid, struct Fsreq_write *req)
{
	int r;
	struct OpenFile *o;

	if (debug)
		cprintf("serve_write %08x %08x %08x\n", envid, req->req_fileid, req->req_n);

	// LAB 5: Your code here.
	if ((r = openfile_lookup(envid, req->req_fileid, &o)) < 0)
		return r;

	if ((r = file_write(o->o_file, req->req_buf, req->req_n, o->o_fd->fd_offset)) < 0)
		return r;

	o->o_fd->fd_offset += r;
	return r;
}

// Stat ipc->stat.req_fileid.  Return the file's struct Stat to the
// caller in ipc->statRet.
int
serve_stat(envid_t envid, union Fsipc *ipc)
{
	struct Fsreq_stat *req = &ipc->stat;
	struct Fsret_stat *ret = &ipc->statRet;
	struct OpenFile *o;
	int r;

	if (debug)
		cprintf("serve_stat %08x %08x\n", envid, req->req_fileid);

	if ((r = openfile_lookup(envid, req->req_fileid, &o)) < 0)
		return r;

	strcpy(ret->ret_name, o->o_file->f_name);
	ret->ret_size = o->o_file->f_size;
	ret->ret_isdir = (o->o_file->f_type == FTYPE_DIR);
	return 0;
}

// Flush all data and metadata of req->req_fileid to disk.
int
serve_flush(envid_t envid, struct Fsreq_flush *req)
{
	struct OpenFile *o;
	int r;

	if (debug)
		cprintf("serve_flush %08x %08x\n", envid, req->req_fileid);

	if ((r = openfile_lookup(envid, req->req_fileid, &o)) < 0)
		return r;
	file_flush(o->o_file);
	return 0;
}


int
serve_sync(envid_t envid, union Fsipc *req)
{
	fs_sync();
	return 0;
}

typedef int (*fshandler)(envid_t envid, union Fsipc *req);

fshandler handlers[] = {
	// Open is handled specially because it passes pages
	/* [FSREQ_OPEN] =	(fshandler)serve_open, */
	[FSREQ_READ] =		serve_read,
	[FSREQ_STAT] =		serve_stat,
	[FSREQ_FLUSH] =		(fshandler)serve_flush,
	[FSREQ_WRITE] =		(fshandler)serve_write,
	[FSREQ_SET_SIZE] =	(fshandler)serve_set_size,
	[FSREQ_SYNC] =		serve_sync
};
#define NHANDLERS (sizeof(handlers)/sizeof(handlers[0]))

void
serve(void)
{
	uint32_t req, whom;
	int perm, r;
	void *pg;

	while (1) {
		perm = 0;
		req = ipc_recv((int32_t *) &whom, fsreq, &perm);
		if (debug)
			cprintf("fs req %d from %08x [page %08x: %s]\n",
				req, whom, uvpt[PGNUM(fsreq)], fsreq);

		// All requests must contain an argument page
		if (!(perm & PTE_P)) {
			cprintf("Invalid request from %08x: no argument page\n",
				whom);
			continue; // just leave it hanging...
		}

		pg = NULL;
		if (req == FSREQ_OPEN) {
			r = serve_open(whom, (struct Fsreq_open*)fsreq, &pg, &perm);
		} else if (req < NHANDLERS && handlers[req]) {
			r = handlers[req](whom, fsreq);
		} else {
			cprintf("Invalid request code %d from %08x\n", req, whom);
			r = -E_INVAL;
		}
		ipc_send(whom, r, pg, perm);
		sys_page_unmap(0, fsreq);
	}
}

void
umain(int argc, char **argv)
{
	static_assert(sizeof(struct File) == 256);
	binaryname = "fs";
	cprintf("FS is running\n");

	// Check that we are able to do I/O
	outw(0x8A00, 0x8A00);
	cprintf("FS can do I/O\n");

	serve_init();
	fs_init();
<<<<<<< HEAD
=======
    fs_test();
>>>>>>> 5d08df4b
	serve();
}
<|MERGE_RESOLUTION|>--- conflicted
+++ resolved
@@ -363,9 +363,6 @@
 
 	serve_init();
 	fs_init();
-<<<<<<< HEAD
-=======
     fs_test();
->>>>>>> 5d08df4b
 	serve();
 }
