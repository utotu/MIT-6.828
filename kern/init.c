--- conflicted
+++ resolved
@@ -66,15 +66,12 @@
 	ENV_CREATE(user_icode, ENV_TYPE_USER);
 #endif // TEST*
 
-<<<<<<< HEAD
 	// Should not be necessary - drains keyboard because interrupt has given up.
 	kbd_intr();
 
-=======
 //	ENV_CREATE(user_yield, ENV_TYPE_USER);
 //	ENV_CREATE(user_yield, ENV_TYPE_USER);
 //	ENV_CREATE(user_yield, ENV_TYPE_USER);
->>>>>>> a8c0d19c
 	// Schedule and run the first user environment!
 	sched_yield();
 }
