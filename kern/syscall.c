--- conflicted
+++ resolved
@@ -417,10 +417,6 @@
 	// Return any appropriate return value.
 	// LAB 3: Your code here.	
 	switch (syscallno) {
-<<<<<<< HEAD
-	default:
-		return -E_INVAL;
-=======
 		case SYS_cputs:
 			sys_cputs((const char *)a1, (size_t)a2);
 			break;
@@ -452,7 +448,6 @@
 	
 		default:
 		return -E_NO_SYS;
->>>>>>> a8c0d19c
 	}
 
 	// corresponding to void-type return
